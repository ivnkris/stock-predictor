--- conflicted
+++ resolved
@@ -7,11 +7,8 @@
 import tensorflow as tf
 import tensorflow_addons as tfa
 from keras.models import Sequential
-<<<<<<< HEAD
 from keras.layers import LSTM, Dense, Dropout, BatchNormalization, Input, Bidirectional
-=======
-from keras.layers import LSTM, Dense, Dropout, BatchNormalization, Input, Bidirectional, GRU
->>>>>>> 0f92c2dd
+
 from keras.callbacks import EarlyStopping, ReduceLROnPlateau
 from keras.metrics import Precision, Recall
 import joblib  # For saving/loading models
@@ -27,31 +24,11 @@
     return stock_data
 
 def add_features(df):
-<<<<<<< HEAD
     df['MA_50'] = df['Close'].rolling(window=50).mean()  # 50-period moving average
     df['Volatility'] = df['Close'].rolling(window=50).std()  # Volatility (standard deviation)
     df['Momentum'] = df['Close'].diff(3)  # 3-period momentum
     return df.dropna()
 
-=======
-    df['MA_50'] = df['Close'].rolling(window=50).mean()
-    df['Volatility'] = df['Close'].rolling(window=50).std()
-    df['RSI'] = compute_rsi(df['Close'], window=14)  # Add RSI calculation
-    df['Momentum'] = df['Close'].diff(3)  # 3-period momentum
-    return df.dropna()
-
-def compute_rsi(series, window):
-    delta = series.diff(1)
-    gain = np.where(delta > 0, delta, 0)
-    loss = np.where(delta < 0, -delta, 0)
-    avg_gain = pd.Series(gain).rolling(window=window).mean()
-    avg_loss = pd.Series(loss).rolling(window=window).mean()
-    rs = avg_gain / avg_loss
-    rsi = 100 - (100 / (1 + rs))
-    return rsi
-
-# Function to preprocess data
->>>>>>> 0f92c2dd
 def preprocess_data(df):
     # Check if there is enough data to process
     if df.empty or df.shape[0] < 60:  # Ensure enough rows for a 60-period lookback
@@ -106,7 +83,6 @@
 
 def build_lstm_model(input_shape):
     model = Sequential()
-<<<<<<< HEAD
     model.add(Input(shape=input_shape))  # Define input shape using Input layer
     model.add(Bidirectional(LSTM(units=64, return_sequences=True)))
     model.add(BatchNormalization())  # Batch Normalization
@@ -116,17 +92,6 @@
     model.add(Dropout(0.3))          # Dropout
     model.add(Dense(units=32))
     model.add(Dense(units=1, activation='sigmoid'))  # Binary classification
-=======
-    model.add(Input(shape=input_shape))
-    model.add(Bidirectional(LSTM(units=64, return_sequences=True)))
-    model.add(BatchNormalization())
-    model.add(Dropout(0.3))
-    model.add(LSTM(units=64, return_sequences=False))
-    model.add(BatchNormalization())
-    model.add(Dropout(0.3))
-    model.add(Dense(units=32))
-    model.add(Dense(units=1, activation='sigmoid'))
->>>>>>> 0f92c2dd
     model.compile(optimizer='adam', loss=tfa.losses.SigmoidFocalCrossEntropy(), metrics=['accuracy', Precision(), Recall()])
     return model
 
